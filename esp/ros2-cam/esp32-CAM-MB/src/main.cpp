--- conflicted
+++ resolved
@@ -134,26 +134,17 @@
 
 void sendFrameToServerHttps(uint8_t *data, size_t len)
 {
-<<<<<<< HEAD
-
-=======
   // Use WiFiClientSecure for HTTPS
   /*
   WiFiClientSecure client;
->>>>>>> 6ea5f835
   // Make sure to match the root ca certificate of the server
   // client.setCACert(CERT_CA);
 
   // Set server certificate and private key
-<<<<<<< HEAD
-  // client.setCertificate(CERT_CRT);
-  // client.setPrivateKey(CERT_PRIVATE);
-=======
   client.setCertificate(CERT_CRT);
   client.setPrivateKey(CERT_PRIVATE);
   */
   WiFiClient client;
->>>>>>> 6ea5f835
 
   // Connect to the server
   // WiFiClientSecure::connect(IPAddress ip, uint16_t port, const char *CA_cert, const char *cert, const char *private_key)
